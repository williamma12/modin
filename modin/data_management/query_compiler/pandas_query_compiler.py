--- conflicted
+++ resolved
@@ -619,27 +619,28 @@
         func = pandas.DataFrame.rdiv
         return self._inter_df_op_handler(func, other, **kwargs)
 
-<<<<<<< HEAD
     def rfloordiv(self, other, **kwargs):
         """Floordivs this manager with other object (manager or scalar).
-=======
+
+        Args:
+            other: The other object (manager or scalar).
+
+        Returns:
+            New DataManager with floordiv-ed data and index.
+        """
+        func = pandas.DataFrame.rfloordiv
+        return self._inter_df_op_handler(func, other, **kwargs)
+      
     def rmod(self, other, **kwargs):
-        """Mods other object (manager or scalar) with this manager.
->>>>>>> 277af647
+        """Mods this manager with other object (manager or scalar).
 
         Args:
             other: The other object (manager or scalar).
 
         Returns:
-<<<<<<< HEAD
-            New DataManager with floordiv-ed data and index.
-        """
-        func = pandas.DataFrame.rfloordiv
-=======
-            New DataManager with divided data and new index.
+            New DataManager with mod data and index.
         """
         func = pandas.DataFrame.rmod
->>>>>>> 277af647
         return self._inter_df_op_handler(func, other, **kwargs)
 
     def rpow(self, other, **kwargs):
